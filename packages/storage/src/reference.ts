/**
 * @license
 * Copyright 2019 Google Inc.
 *
 * Licensed under the Apache License, Version 2.0 (the "License");
 * you may not use this file except in compliance with the License.
 * You may obtain a copy of the License at
 *
 *   http://www.apache.org/licenses/LICENSE-2.0
 *
 * Unless required by applicable law or agreed to in writing, software
 * distributed under the License is distributed on an "AS IS" BASIS,
 * WITHOUT WARRANTIES OR CONDITIONS OF ANY KIND, either express or implied.
 * See the License for the specific language governing permissions and
 * limitations under the License.
 */

/**
 * @fileoverview Defines the Firebase Storage Reference class.
 */
import * as args from './implementation/args';
import { AuthWrapper } from './implementation/authwrapper';
import { FbsBlob } from './implementation/blob';
import * as errorsExports from './implementation/error';
import { Location } from './implementation/location';
import * as metadata from './implementation/metadata';
import * as object from './implementation/object';
import * as path from './implementation/path';
import * as requests from './implementation/requests';
import * as fbsString from './implementation/string';
import { StringFormat } from './implementation/string';
import * as type from './implementation/type';
import { Metadata } from './metadata';
import { Service } from './service';
import { UploadTask } from './task';
<<<<<<< HEAD
import { ListResult } from './list_result';
import { ListOptions } from '@firebase/storage-types';
=======
import { ListOptions, ListResult } from './list';
import { listOptionSpec } from './implementation/args';
>>>>>>> a724f647

/**
 * Provides methods to interact with a bucket in the Firebase Storage service.
 * @param location An fbs.location, or the URL at
 *     which to base this object, in one of the following forms:
 *         gs://<bucket>/<object-path>
 *         http[s]://firebasestorage.googleapis.com/
 *                     <api-version>/b/<bucket>/o/<object-path>
 *     Any query or fragment strings will be ignored in the http[s]
 *     format. If no value is passed, the storage object will use a URL based on
 *     the project ID of the base firebase.App instance.
 */
export class Reference {
  protected location: Location;

  constructor(protected authWrapper: AuthWrapper, location: string | Location) {
    if (location instanceof Location) {
      this.location = location;
    } else {
      this.location = Location.makeFromUrl(location);
    }
  }

  /**
   * @return The URL for the bucket and path this object references,
   *     in the form gs://<bucket>/<object-path>
   * @override
   */
  toString(): string {
    args.validate('toString', [], arguments);
    return 'gs://' + this.location.bucket + '/' + this.location.path;
  }

  protected newRef(authWrapper: AuthWrapper, location: Location): Reference {
    return new Reference(authWrapper, location);
  }

  protected mappings(): metadata.Mappings {
    return metadata.getMappings();
  }

  /**
   * @return A reference to the object obtained by
   *     appending childPath, removing any duplicate, beginning, or trailing
   *     slashes.
   */
  child(childPath: string): Reference {
    args.validate('child', [args.stringSpec()], arguments);
    let newPath = path.child(this.location.path, childPath);
    let location = new Location(this.location.bucket, newPath);
    return this.newRef(this.authWrapper, location);
  }

  /**
   * @return A reference to the parent of the
   *     current object, or null if the current object is the root.
   */
  get parent(): Reference | null {
    let newPath = path.parent(this.location.path);
    if (newPath === null) {
      return null;
    }
    let location = new Location(this.location.bucket, newPath);
    return this.newRef(this.authWrapper, location);
  }

  /**
   * @return An reference to the root of this
   *     object's bucket.
   */
  get root(): Reference {
    let location = new Location(this.location.bucket, '');
    return this.newRef(this.authWrapper, location);
  }

  get bucket(): string {
    return this.location.bucket;
  }

  get fullPath(): string {
    return this.location.path;
  }

  get name(): string {
    return path.lastComponent(this.location.path);
  }

  get storage(): Service {
    return this.authWrapper.service();
  }

  /**
   * Uploads a blob to this object's location.
   * @param data The blob to upload.
   * @return An UploadTask that lets you control and
   *     observe the upload.
   */
  put(
    data: Blob | Uint8Array | ArrayBuffer,
    metadata: Metadata | null = null
  ): UploadTask {
    args.validate(
      'put',
      [args.uploadDataSpec(), args.metadataSpec(true)],
      arguments
    );
    this.throwIfRoot_('put');
    return new UploadTask(
      this,
      this.authWrapper,
      this.location,
      this.mappings(),
      new FbsBlob(data),
      metadata
    );
  }

  /**
   * Uploads a string to this object's location.
   * @param string The string to upload.
   * @param opt_format The format of the string to upload.
   * @return An UploadTask that lets you control and
   *     observe the upload.
   */
  putString(
    string: string,
    format: StringFormat = StringFormat.RAW,
    opt_metadata?: Metadata
  ): UploadTask {
    args.validate(
      'putString',
      [
        args.stringSpec(),
        args.stringSpec(fbsString.formatValidator, true),
        args.metadataSpec(true)
      ],
      arguments
    );
    this.throwIfRoot_('putString');
    let data = fbsString.dataFromString(format, string);
    let metadata = object.clone<Metadata>(opt_metadata);
    if (!type.isDef(metadata['contentType']) && type.isDef(data.contentType)) {
      metadata['contentType'] = data.contentType;
    }
    return new UploadTask(
      this,
      this.authWrapper,
      this.location,
      this.mappings(),
      new FbsBlob(data.data, true),
      metadata
    );
  }

  /**
   * Deletes the object at this location.
   * @return A promise that resolves if the deletion succeeds.
   */
  delete(): Promise<void> {
    args.validate('delete', [], arguments);
    this.throwIfRoot_('delete');
    let self = this;
    return this.authWrapper.getAuthToken().then(function(authToken) {
      let requestInfo = requests.deleteObject(self.authWrapper, self.location);
      return self.authWrapper.makeRequest(requestInfo, authToken).getPromise();
    });
  }

  /**
   * List items and folders (prefixes) within this directory.
   *
   * @param {!options.maxResults} If set, limits the total number of prefixes
   *      and items to return..
   * @param {!options.pageToken} The nextPageToken from a previous list()
   *      response. If provided, listing is resumed from that position.
   * @return A promise that resolves with ListResult. `prefixes` contains
   *      references to sub-folders and `items` contains references to objects in
   *      this folder. `nextPageToken` can be passed as options.pageToken to get
   *      the rest of results
   */
  list(options?: ListOptions | null): Promise<ListResult> {
    args.validate('list', [listOptionSpec(true)], arguments);
    const self = this;
    return this.authWrapper.getAuthToken().then(function(authToken) {
      const op = options || {};
      let requestInfo = requests.list(
        self.authWrapper,
        self.location,
        /*delimiter= */ '/',
        op.pageToken,
        op.maxResults
      );
      return self.authWrapper.makeRequest(requestInfo, authToken).getPromise();
    });
  }

  /**
   *     A promise that resolves with the metadata for this object. If this
   *     object doesn't exist or metadata cannot be retreived, the promise is
   *     rejected.
   */
  list(options?: ListOptions | null): Promise<ListResult> {
    args.validate('list', [], arguments);
    let self = this;
    return this.authWrapper.getAuthToken().then(function(authToken) {
      let op = options || {
        pageToken: null,
        maxResults: 0
      };
      let requestInfo = requests.list(
        self.authWrapper,
        self.location,
        /*delimiter= */ '/',
        op.pageToken,
        op.maxResults
      );
      return self.authWrapper.makeRequest(requestInfo, authToken).getPromise();
    });
  }

  /**
   *     A promise that resolves with the metadata for this object. If this
   *     object doesn't exist or metadata cannot be retreived, the promise is
   *     rejected.
   */
  getMetadata(): Promise<Metadata> {
    args.validate('getMetadata', [], arguments);
    this.throwIfRoot_('getMetadata');
    let self = this;
    return this.authWrapper.getAuthToken().then(function(authToken) {
      let requestInfo = requests.getMetadata(
        self.authWrapper,
        self.location,
        self.mappings()
      );
      return self.authWrapper.makeRequest(requestInfo, authToken).getPromise();
    });
  }

  /**
   * Updates the metadata for this object.
   * @param metadata The new metadata for the object.
   *     Only values that have been explicitly set will be changed. Explicitly
   *     setting a value to null will remove the metadata.
   * @return A promise that resolves
   *     with the new metadata for this object.
   *     @see firebaseStorage.Reference.prototype.getMetadata
   */
  updateMetadata(metadata: Metadata): Promise<Metadata> {
    args.validate('updateMetadata', [args.metadataSpec()], arguments);
    this.throwIfRoot_('updateMetadata');
    let self = this;
    return this.authWrapper.getAuthToken().then(function(authToken) {
      let requestInfo = requests.updateMetadata(
        self.authWrapper,
        self.location,
        metadata,
        self.mappings()
      );
      return self.authWrapper.makeRequest(requestInfo, authToken).getPromise();
    });
  }

  /**
   * @return A promise that resolves with the download
   *     URL for this object.
   */
  getDownloadURL(): Promise<string> {
    args.validate('getDownloadURL', [], arguments);
    this.throwIfRoot_('getDownloadURL');
    let self = this;
    return this.authWrapper.getAuthToken().then(function(authToken) {
      let requestInfo = requests.getDownloadUrl(
        self.authWrapper,
        self.location,
        self.mappings()
      );
      return self.authWrapper
        .makeRequest(requestInfo, authToken)
        .getPromise()
        .then(function(url) {
          if (url === null) {
            throw errorsExports.noDownloadURL();
          }
          return url;
        });
    });
  }

  private throwIfRoot_(name: string) {
    if (this.location.path === '') {
      throw errorsExports.invalidRootOperation(name);
    }
  }
}<|MERGE_RESOLUTION|>--- conflicted
+++ resolved
@@ -33,13 +33,8 @@
 import { Metadata } from './metadata';
 import { Service } from './service';
 import { UploadTask } from './task';
-<<<<<<< HEAD
-import { ListResult } from './list_result';
-import { ListOptions } from '@firebase/storage-types';
-=======
 import { ListOptions, ListResult } from './list';
 import { listOptionSpec } from './implementation/args';
->>>>>>> a724f647
 
 /**
  * Provides methods to interact with a bucket in the Firebase Storage service.
@@ -241,30 +236,6 @@
    *     object doesn't exist or metadata cannot be retreived, the promise is
    *     rejected.
    */
-  list(options?: ListOptions | null): Promise<ListResult> {
-    args.validate('list', [], arguments);
-    let self = this;
-    return this.authWrapper.getAuthToken().then(function(authToken) {
-      let op = options || {
-        pageToken: null,
-        maxResults: 0
-      };
-      let requestInfo = requests.list(
-        self.authWrapper,
-        self.location,
-        /*delimiter= */ '/',
-        op.pageToken,
-        op.maxResults
-      );
-      return self.authWrapper.makeRequest(requestInfo, authToken).getPromise();
-    });
-  }
-
-  /**
-   *     A promise that resolves with the metadata for this object. If this
-   *     object doesn't exist or metadata cannot be retreived, the promise is
-   *     rejected.
-   */
   getMetadata(): Promise<Metadata> {
     args.validate('getMetadata', [], arguments);
     this.throwIfRoot_('getMetadata');
