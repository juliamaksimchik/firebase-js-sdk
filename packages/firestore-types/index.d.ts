/**
 * @license
 * Copyright 2017 Google Inc.
 *
 * Licensed under the Apache License, Version 2.0 (the "License");
 * you may not use this file except in compliance with the License.
 * You may obtain a copy of the License at
 *
 *   http://www.apache.org/licenses/LICENSE-2.0
 *
 * Unless required by applicable law or agreed to in writing, software
 * distributed under the License is distributed on an "AS IS" BASIS,
 * WITHOUT WARRANTIES OR CONDITIONS OF ANY KIND, either express or implied.
 * See the License for the specific language governing permissions and
 * limitations under the License.
 */

import { FirebaseApp, FirebaseNamespace } from '@firebase/app-types';

/**
 * Document data (for use with `DocumentReference.set()`) consists of fields
 * mapped to values.
 */
export type DocumentData = { [field: string]: any };

/**
 * Update data (for use with `DocumentReference.update()`) consists of field
 * paths (e.g. 'foo' or 'foo.baz') mapped to values. Fields that contain dots
 * reference nested fields within the document.
 */
export type UpdateData = { [fieldPath: string]: any };

/**
 * Constant used to indicate the LRU garbage collection should be disabled.
 * Set this value as the `cacheSizeBytes` on the settings passed to the
 * `Firestore` instance.
 */
export const CACHE_SIZE_UNLIMITED: number;

/** Settings used to configure a `Firestore` instance. */
export interface Settings {
  /** The hostname to connect to. */
  host?: string;
  /** Whether to use SSL when connecting. */
  ssl?: boolean;

  /**
   * Specifies whether to use `Timestamp` objects for timestamp fields in
   * `DocumentSnapshot`s. This is enabled by default and should not be
   * disabled.
   *
   * Previously, Firestore returned timestamp fields as `Date` but `Date` only
   * supports millisecond precision, which leads to truncation and causes
   * unexpected behavior when using a timestamp from a snapshot as a part of a
   * subsequent query.
   *
   * So now Firestore returns `Timestamp` values instead of `Date`, avoiding
   * this kind of problem.
   *
   * To opt into the old behavior of returning `Date` objects, you can
   * temporarily set `timestampsInSnapshots` to false.
   *
   * @deprecated This setting will be removed in a future release. You should
   * update your code to expect `Timestamp` objects and stop using the
   * `timestampsInSnapshots` setting.
   */
  timestampsInSnapshots?: boolean;

  /**
   * An approximate cache size threshold for the on-disk data. If the cache grows beyond this
   * size, Firestore will start removing data that hasn't been recently used. The size is not a
   * guarantee that the cache will stay below that size, only that if the cache exceeds the given
   * size, cleanup will be attempted.
   *
   * The default value is 40 MB. The threshold must be set to at least 1 MB, and can be set to
   * CACHE_SIZE_UNLIMITED to disable garbage collection.
   */
  cacheSizeBytes?: number;

  /**
   * Forces the SDK’s underlying network transport (WebChannel) to use
   * long-polling. Each response from the backend will be closed immediately
   * after the backend sends data (by default responses are kept open in case
   * the backend has more data to send). This avoids incompatibility issues
   * with certain proxies, antivirus software, etc. that incorrectly buffer
   * traffic indefinitely. Use of this option will cause some performance
   * degradation though.
   *
   * This setting may be removed in a future release. If you find yourself
   * using it to work around a specific network reliability issue, please tell
   * us about it in https://github.com/firebase/firebase-js-sdk/issues/1674.
   *
   * @webonly
   */
  experimentalForceLongPolling?: boolean;
}

/**
 * Settings that can be passed to Firestore.enablePersistence() to configure
 * Firestore persistence.
 */
export interface PersistenceSettings {
  /**
   * Whether to synchronize the in-memory state of multiple tabs. Setting this
   * to 'true' in all open tabs enables shared access to local persistence,
   * shared execution of queries and latency-compensated local document updates
   * across all connected instances.
   *
   * To enable this mode, `synchronizeTabs:true` needs to be set globally in all
   * active tabs. If omitted or set to 'false', `enablePersistence()` will fail
   * in all but the first tab.
   */
  synchronizeTabs?: boolean;

  /**
   * Whether to synchronize the in-memory state of multiple tabs. Setting this
   * to 'true' in all open tabs enables shared access to local persistence,
   * shared execution of queries and latency-compensated local document updates
   * across all connected instances.
   *
   * @deprecated This setting is deprecated. To enabled synchronization between
   * multiple tabs, please use `synchronizeTabs: true` instead.
   */
  experimentalTabSynchronization?: boolean;
}

export type LogLevel = 'debug' | 'error' | 'silent';

export function setLogLevel(logLevel: LogLevel): void;

/**
 * `Firestore` represents a Firestore Database and is the entry point for all
 * Firestore operations.
 */
export class FirebaseFirestore {
  private constructor();
  /**
   * Specifies custom settings to be used to configure the `Firestore`
   * instance. Must be set before invoking any other methods.
   *
   * @param settings The settings to use.
   */
  settings(settings: Settings): void;

  /**
   * Attempts to enable persistent storage, if possible.
   *
   * Must be called before any other methods (other than settings() and
   * clearPersistence()).
   *
   * If this fails, enablePersistence() will reject the promise it returns.
   * Note that even after this failure, the firestore instance will remain
   * usable, however offline persistence will be disabled.
   *
   * There are several reasons why this can fail, which can be identified by
   * the `code` on the error.
   *
   *   * failed-precondition: The app is already open in another browser tab.
   *   * unimplemented: The browser is incompatible with the offline
   *     persistence implementation.
   *
   * @param settings Optional settings object to configure persistence.
   * @return A promise that represents successfully enabling persistent
   * storage.
   */
  enablePersistence(settings?: PersistenceSettings): Promise<void>;

  /**
   * Gets a `CollectionReference` instance that refers to the collection at
   * the specified path.
   *
   * @param collectionPath A slash-separated path to a collection.
   * @return The `CollectionReference` instance.
   */
  collection(collectionPath: string): CollectionReference;

  /**
   * Gets a `DocumentReference` instance that refers to the document at the
   * specified path.
   *
   * @param documentPath A slash-separated path to a document.
   * @return The `DocumentReference` instance.
   */
  doc(documentPath: string): DocumentReference;

  /**
   * Creates and returns a new Query that includes all documents in the
   * database that are contained in a collection or subcollection with the
   * given collectionId.
   *
   * @param collectionId Identifies the collections to query over. Every
   * collection or subcollection with this ID as the last segment of its path
   * will be included. Cannot contain a slash.
   * @return The created Query.
   */
  collectionGroup(collectionId: string): Query;

  /**
   * Executes the given updateFunction and then attempts to commit the
   * changes applied within the transaction. If any document read within the
   * transaction has changed, the updateFunction will be retried. If it fails
   * to commit after 5 attempts, the transaction will fail.
   *
   * The maximum number of writes allowed in a single transaction is 500, but
   * note that each usage of `FieldValue.serverTimestamp()`,
   * `FieldValue.arrayUnion()`, `FieldValue.arrayRemove()`, or
   * `FieldValue.increment()` inside a transaction counts as an additional write.
   *
   * @param updateFunction The function to execute within the transaction
   * context.
   *
   * @return If the transaction completed successfully or was explicitly
   * aborted (by the updateFunction returning a failed Promise), the Promise
   * returned by the updateFunction will be returned here. Else if the
   * transaction failed, a rejected Promise with the corresponding failure
   * error will be returned.
   */
  runTransaction<T>(
    updateFunction: (transaction: Transaction) => Promise<T>
  ): Promise<T>;

  /**
   *  Creates a write batch, used for performing multiple writes as a single
   * atomic operation. The maximum number of writes allowed in a single WriteBatch
   * is 500, but note that each usage of `FieldValue.serverTimestamp()`,
   * `FieldValue.arrayUnion()`, `FieldValue.arrayRemove()`, or
   * `FieldValue.increment()` inside a WriteBatch counts as an additional write.
   *
   * @return
   *   A `WriteBatch` that can be used to atomically execute multiple writes.
   */
  batch(): WriteBatch;

  /**
   * The `FirebaseApp` associated with this `Firestore` instance.
   */
  app: any;

  /**
   * Clears the persistent storage. This includes pending writes and cached
   * documents.
   *
   * Must be called while the firestore instance is not started (after the app
   * is shutdown or when the app is first initialized). On startup, this
   * method must be called before other methods (other than settings()). If
   * the firestore instance is still running, the promise will be rejected
   * with the error code of `failed-precondition`.
   *
   * Note: clearPersistence() is primarily intended to help write reliable
   * tests that use Cloud Firestore. It uses an efficient mechanism for
   * dropping existing data but does not attempt to securely overwrite or
   * otherwise make cached data unrecoverable. For applications that are
   * sensitive to the disclosure of cached data in between user sessions, we
   * strongly recommend not enabling persistence at all.
   *
   * @return A promise that is resolved when the persistent storage is
   * cleared. Otherwise, the promise is rejected with an error.
   */
  clearPersistence(): Promise<void>;

  /**
   * Re-enables use of the network for this Firestore instance after a prior
   * call to disableNetwork().
   *
   * @return A promise that is resolved once the network has been enabled.
   */
  enableNetwork(): Promise<void>;

  /**
   * Disables network usage for this instance. It can be re-enabled via
   * enableNetwork(). While the network is disabled, any snapshot listeners or
   * get() calls will return results from cache, and any write operations will
   * be queued until the network is restored.
   *
   * @return A promise that is resolved once the network has been disabled.
   */
  disableNetwork(): Promise<void>;

  INTERNAL: {
    delete: () => Promise<void>;
<<<<<<< HEAD
=======
    shutdown: () => Promise<void>;
>>>>>>> a07588c7
    isShutdown: () => boolean;
  };
}

/**
 * An immutable object representing a geo point in Firestore. The geo point
 * is represented as latitude/longitude pair.
 *
 * Latitude values are in the range of [-90, 90].
 * Longitude values are in the range of [-180, 180].
 */
export class GeoPoint {
  /**
   * Creates a new immutable GeoPoint object with the provided latitude and
   * longitude values.
   * @param latitude The latitude as number between -90 and 90.
   * @param longitude The longitude as number between -180 and 180.
   */
  constructor(latitude: number, longitude: number);

  readonly latitude: number;
  readonly longitude: number;

  /**
   * Returns true if this `GeoPoint` is equal to the provided one.
   *
   * @param other The `GeoPoint` to compare against.
   * @return true if this `GeoPoint` is equal to the provided one.
   */
  isEqual(other: GeoPoint): boolean;
}

/**
 * A Timestamp represents a point in time independent of any time zone or
 * calendar, represented as seconds and fractions of seconds at nanosecond
 * resolution in UTC Epoch time. It is encoded using the Proleptic Gregorian
 * Calendar which extends the Gregorian calendar backwards to year one. It is
 * encoded assuming all minutes are 60 seconds long, i.e. leap seconds are
 * "smeared" so that no leap second table is needed for interpretation. Range is
 * from 0001-01-01T00:00:00Z to 9999-12-31T23:59:59.999999999Z.
 *
 * @see https://github.com/google/protobuf/blob/master/src/google/protobuf/timestamp.proto
 */
export class Timestamp {
  /**
   * Creates a new timestamp with the current date, with millisecond precision.
   *
   * @return a new timestamp representing the current date.
   */
  static now(): Timestamp;

  /**
   * Creates a new timestamp from the given date.
   *
   * @param date The date to initialize the `Timestamp` from.
   * @return A new `Timestamp` representing the same point in time as the given
   *     date.
   */
  static fromDate(date: Date): Timestamp;

  /**
   * Creates a new timestamp from the given number of milliseconds.
   *
   * @param milliseconds Number of milliseconds since Unix epoch
   *     1970-01-01T00:00:00Z.
   * @return A new `Timestamp` representing the same point in time as the given
   *     number of milliseconds.
   */
  static fromMillis(milliseconds: number): Timestamp;

  /**
   * Creates a new timestamp.
   *
   * @param seconds The number of seconds of UTC time since Unix epoch
   *     1970-01-01T00:00:00Z. Must be from 0001-01-01T00:00:00Z to
   *     9999-12-31T23:59:59Z inclusive.
   * @param nanoseconds The non-negative fractions of a second at nanosecond
   *     resolution. Negative second values with fractions must still have
   *     non-negative nanoseconds values that count forward in time. Must be
   *     from 0 to 999,999,999 inclusive.
   */
  constructor(seconds: number, nanoseconds: number);

  readonly seconds: number;
  readonly nanoseconds: number;

  /**
   * Returns a new `Date` corresponding to this timestamp. This may lose
   * precision.
   *
   * @return JavaScript `Date` object representing the same point in time as
   *     this `Timestamp`, with millisecond precision.
   */
  toDate(): Date;

  /**
   * Returns the number of milliseconds since Unix epoch 1970-01-01T00:00:00Z.
   *
   * @return The point in time corresponding to this timestamp, represented as
   *     the number of milliseconds since Unix epoch 1970-01-01T00:00:00Z.
   */
  toMillis(): number;

  /**
   * Returns true if this `Timestamp` is equal to the provided one.
   *
   * @param other The `Timestamp` to compare against.
   * @return true if this `Timestamp` is equal to the provided one.
   */
  isEqual(other: Timestamp): boolean;
}

/**
 * An immutable object representing an array of bytes.
 */
export class Blob {
  private constructor();

  /**
   * Creates a new Blob from the given Base64 string, converting it to
   * bytes.
   */
  static fromBase64String(base64: string): Blob;

  /**
   * Creates a new Blob from the given Uint8Array.
   */
  static fromUint8Array(array: Uint8Array): Blob;

  /**
   * Returns the bytes of this Blob as a Base64-encoded string.
   */
  public toBase64(): string;

  /**
   * Returns the bytes of this Blob in a new Uint8Array.
   */
  public toUint8Array(): Uint8Array;

  /**
   * Returns true if this `Blob` is equal to the provided one.
   *
   * @param other The `Blob` to compare against.
   * @return true if this `Blob` is equal to the provided one.
   */
  isEqual(other: Blob): boolean;
}

/**
 * A reference to a transaction.
 * The `Transaction` object passed to a transaction's updateFunction provides
 * the methods to read and write data within the transaction context. See
 * `Firestore.runTransaction()`.
 */
export class Transaction {
  private constructor();

  /**
   * Reads the document referenced by the provided `DocumentReference.`
   *
   * @param documentRef A reference to the document to be read.
   * @return A DocumentSnapshot for the read data.
   */
  get(documentRef: DocumentReference): Promise<DocumentSnapshot>;

  /**
   * Writes to the document referred to by the provided `DocumentReference`.
   * If the document does not exist yet, it will be created. If you pass
   * `SetOptions`, the provided data can be merged into the existing document.
   *
   * @param documentRef A reference to the document to be set.
   * @param data An object of the fields and values for the document.
   * @param options An object to configure the set behavior.
   * @return This `Transaction` instance. Used for chaining method calls.
   */
  set(
    documentRef: DocumentReference,
    data: DocumentData,
    options?: SetOptions
  ): Transaction;

  /**
   * Updates fields in the document referred to by the provided
   * `DocumentReference`. The update will fail if applied to a document that
   * does not exist.
   *
   * @param documentRef A reference to the document to be updated.
   * @param data An object containing the fields and values with which to
   * update the document. Fields can contain dots to reference nested fields
   * within the document.
   * @return This `Transaction` instance. Used for chaining method calls.
   */
  update(documentRef: DocumentReference, data: UpdateData): Transaction;

  /**
   * Updates fields in the document referred to by the provided
   * `DocumentReference`. The update will fail if applied to a document that
   * does not exist.
   *
   * Nested fields can be updated by providing dot-separated field path
   * strings or by providing FieldPath objects.
   *
   * @param documentRef A reference to the document to be updated.
   * @param field The first field to update.
   * @param value The first value.
   * @param moreFieldsAndValues Additional key/value pairs.
   * @return A Promise resolved once the data has been successfully written
   * to the backend (Note that it won't resolve while you're offline).
   */
  update(
    documentRef: DocumentReference,
    field: string | FieldPath,
    value: any,
    ...moreFieldsAndValues: any[]
  ): Transaction;

  /**
   * Deletes the document referred to by the provided `DocumentReference`.
   *
   * @param documentRef A reference to the document to be deleted.
   * @return This `Transaction` instance. Used for chaining method calls.
   */
  delete(documentRef: DocumentReference): Transaction;
}

/**
 * A write batch, used to perform multiple writes as a single atomic unit.
 *
 * A `WriteBatch` object can be acquired by calling `Firestore.batch()`. It
 * provides methods for adding writes to the write batch. None of the
 * writes will be committed (or visible locally) until `WriteBatch.commit()`
 * is called.
 *
 * Unlike transactions, write batches are persisted offline and therefore are
 * preferable when you don't need to condition your writes on read data.
 */
export class WriteBatch {
  private constructor();

  /**
   * Writes to the document referred to by the provided `DocumentReference`.
   * If the document does not exist yet, it will be created. If you pass
   * `SetOptions`, the provided data can be merged into the existing document.
   *
   * @param documentRef A reference to the document to be set.
   * @param data An object of the fields and values for the document.
   * @param options An object to configure the set behavior.
   * @return This `WriteBatch` instance. Used for chaining method calls.
   */
  set(
    documentRef: DocumentReference,
    data: DocumentData,
    options?: SetOptions
  ): WriteBatch;

  /**
   * Updates fields in the document referred to by the provided
   * `DocumentReference`. The update will fail if applied to a document that
   * does not exist.
   *
   * @param documentRef A reference to the document to be updated.
   * @param data An object containing the fields and values with which to
   * update the document. Fields can contain dots to reference nested fields
   * within the document.
   * @return This `WriteBatch` instance. Used for chaining method calls.
   */
  update(documentRef: DocumentReference, data: UpdateData): WriteBatch;

  /**
   * Updates fields in the document referred to by this `DocumentReference`.
   * The update will fail if applied to a document that does not exist.
   *
   * Nested fields can be update by providing dot-separated field path strings
   * or by providing FieldPath objects.
   *
   * @param documentRef A reference to the document to be updated.
   * @param field The first field to update.
   * @param value The first value.
   * @param moreFieldsAndValues Additional key value pairs.
   * @return A Promise resolved once the data has been successfully written
   * to the backend (Note that it won't resolve while you're offline).
   */
  update(
    documentRef: DocumentReference,
    field: string | FieldPath,
    value: any,
    ...moreFieldsAndValues: any[]
  ): WriteBatch;

  /**
   * Deletes the document referred to by the provided `DocumentReference`.
   *
   * @param documentRef A reference to the document to be deleted.
   * @return This `WriteBatch` instance. Used for chaining method calls.
   */
  delete(documentRef: DocumentReference): WriteBatch;

  /**
   * Commits all of the writes in this write batch as a single atomic unit.
   *
   * @return A Promise resolved once all of the writes in the batch have been
   * successfully written to the backend as an atomic unit. Note that it won't
   * resolve while you're offline.
   */
  commit(): Promise<void>;
}

/**
 * An options object that can be passed to `DocumentReference.onSnapshot()`,
 * `Query.onSnapshot()` and `QuerySnapshot.docChanges()` to control which
 * types of changes to include in the result set.
 */
export interface SnapshotListenOptions {
  /**
   * Include a change even if only the metadata of the query or of a document
   * changed. Default is false.
   */
  readonly includeMetadataChanges?: boolean;
}

/**
 * An options object that configures the behavior of `set()` calls in
 * `DocumentReference`, `WriteBatch` and `Transaction`. These calls can be
 * configured to perform granular merges instead of overwriting the target
 * documents in their entirety.
 */
export interface SetOptions {
  /**
   * Changes the behavior of a set() call to only replace the values specified
   * in its data argument. Fields omitted from the set() call remain
   * untouched.
   */
  readonly merge?: boolean;

  /**
   * Changes the behavior of set() calls to only replace the specified field
   * paths. Any field path that is not specified is ignored and remains
   * untouched.
   */
  readonly mergeFields?: (string | FieldPath)[];
}

/**
 * An options object that configures the behavior of `get()` calls on
 * `DocumentReference` and `Query`. By providing a `GetOptions` object, these
 * methods can be configured to fetch results only from the server, only from
 * the local cache or attempt to fetch results from the server and fall back to
 * the cache (which is the default).
 */
export interface GetOptions {
  /**
   * Describes whether we should get from server or cache.
   *
   * Setting to 'default' (or not setting at all), causes Firestore to try to
   * retrieve an up-to-date (server-retrieved) snapshot, but fall back to
   * returning cached data if the server can't be reached.
   *
   * Setting to 'server' causes Firestore to avoid the cache, generating an
   * error if the server cannot be reached. Note that the cache will still be
   * updated if the server request succeeds. Also note that latency-compensation
   * still takes effect, so any pending write operations will be visible in the
   * returned data (merged into the server-provided data).
   *
   * Setting to 'cache' causes Firestore to immediately return a value from the
   * cache, ignoring the server completely (implying that the returned value
   * may be stale with respect to the value on the server.) If there is no data
   * in the cache to satisfy the `get()` call, `DocumentReference.get()` will
   * return an error and `QuerySnapshot.get()` will return an empty
   * `QuerySnapshot` with no documents.
   */
  readonly source?: 'default' | 'server' | 'cache';
}

/**
 * A `DocumentReference` refers to a document location in a Firestore database
 * and can be used to write, read, or listen to the location. The document at
 * the referenced location may or may not exist. A `DocumentReference` can
 * also be used to create a `CollectionReference` to a subcollection.
 */
export class DocumentReference {
  private constructor();

  /** The identifier of the document within its collection. */
  readonly id: string;

  /**
   * The `Firestore` for the Firestore database (useful for performing
   * transactions, etc.).
   */
  readonly firestore: FirebaseFirestore;

  /**
   * A reference to the Collection to which this DocumentReference belongs.
   */
  readonly parent: CollectionReference;

  /**
   * A string representing the path of the referenced document (relative
   * to the root of the database).
   */
  readonly path: string;

  /**
   * Gets a `CollectionReference` instance that refers to the collection at
   * the specified path.
   *
   * @param collectionPath A slash-separated path to a collection.
   * @return The `CollectionReference` instance.
   */
  collection(collectionPath: string): CollectionReference;

  /**
   * Returns true if this `DocumentReference` is equal to the provided one.
   *
   * @param other The `DocumentReference` to compare against.
   * @return true if this `DocumentReference` is equal to the provided one.
   */
  isEqual(other: DocumentReference): boolean;

  /**
   * Writes to the document referred to by this `DocumentReference`. If the
   * document does not yet exist, it will be created. If you pass
   * `SetOptions`, the provided data can be merged into an existing document.
   *
   * @param data A map of the fields and values for the document.
   * @param options An object to configure the set behavior.
   * @return A Promise resolved once the data has been successfully written
   * to the backend (Note that it won't resolve while you're offline).
   */
  set(data: DocumentData, options?: SetOptions): Promise<void>;

  /**
   * Updates fields in the document referred to by this `DocumentReference`.
   * The update will fail if applied to a document that does not exist.
   *
   * @param data An object containing the fields and values with which to
   * update the document. Fields can contain dots to reference nested fields
   * within the document.
   * @return A Promise resolved once the data has been successfully written
   * to the backend (Note that it won't resolve while you're offline).
   */
  update(data: UpdateData): Promise<void>;

  /**
   * Updates fields in the document referred to by this `DocumentReference`.
   * The update will fail if applied to a document that does not exist.
   *
   * Nested fields can be updated by providing dot-separated field path
   * strings or by providing FieldPath objects.
   *
   * @param field The first field to update.
   * @param value The first value.
   * @param moreFieldsAndValues Additional key value pairs.
   * @return A Promise resolved once the data has been successfully written
   * to the backend (Note that it won't resolve while you're offline).
   */
  update(
    field: string | FieldPath,
    value: any,
    ...moreFieldsAndValues: any[]
  ): Promise<void>;

  /**
   * Deletes the document referred to by this `DocumentReference`.
   *
   * @return A Promise resolved once the document has been successfully
   * deleted from the backend (Note that it won't resolve while you're
   * offline).
   */
  delete(): Promise<void>;

  /**
   * Reads the document referred to by this `DocumentReference`.
   *
   * Note: By default, get() attempts to provide up-to-date data when possible
   * by waiting for data from the server, but it may return cached data or fail
   * if you are offline and the server cannot be reached. This behavior can be
   * altered via the `GetOptions` parameter.
   *
   * @param options An object to configure the get behavior.
   * @return A Promise resolved with a DocumentSnapshot containing the
   * current document contents.
   */
  get(options?: GetOptions): Promise<DocumentSnapshot>;

  /**
   * Attaches a listener for DocumentSnapshot events. You may either pass
   * individual `onNext` and `onError` callbacks or pass a single observer
   * object with `next` and `error` callbacks.
   *
   * NOTE: Although an `onCompletion` callback can be provided, it will
   * never be called because the snapshot stream is never-ending.
   *
   * @param options Options controlling the listen behavior.
   * @param onNext A callback to be called every time a new `DocumentSnapshot`
   * is available.
   * @param onError A callback to be called if the listen fails or is
   * cancelled. No further callbacks will occur.
   * @param observer A single object containing `next` and `error` callbacks.
   * @return An unsubscribe function that can be called to cancel
   * the snapshot listener.
   */
  onSnapshot(observer: {
    next?: (snapshot: DocumentSnapshot) => void;
    error?: (error: FirestoreError) => void;
    complete?: () => void;
  }): () => void;
  onSnapshot(
    options: SnapshotListenOptions,
    observer: {
      next?: (snapshot: DocumentSnapshot) => void;
      error?: (error: Error) => void;
      complete?: () => void;
    }
  ): () => void;
  onSnapshot(
    onNext: (snapshot: DocumentSnapshot) => void,
    onError?: (error: Error) => void,
    onCompletion?: () => void
  ): () => void;
  onSnapshot(
    options: SnapshotListenOptions,
    onNext: (snapshot: DocumentSnapshot) => void,
    onError?: (error: Error) => void,
    onCompletion?: () => void
  ): () => void;
}

/**
 * Options that configure how data is retrieved from a `DocumentSnapshot`
 * (e.g. the desired behavior for server timestamps that have not yet been set
 * to their final value).
 */
export interface SnapshotOptions {
  /**
   * If set, controls the return value for server timestamps that have not yet
   * been set to their final value.
   *
   * By specifying 'estimate', pending server timestamps return an estimate
   * based on the local clock. This estimate will differ from the final value
   * and cause these values to change once the server result becomes available.
   *
   * By specifying 'previous', pending timestamps will be ignored and return
   * their previous value instead.
   *
   * If omitted or set to 'none', `null` will be returned by default until the
   * server value becomes available.
   */
  readonly serverTimestamps?: 'estimate' | 'previous' | 'none';
}

/** Metadata about a snapshot, describing the state of the snapshot. */
export interface SnapshotMetadata {
  /**
   * True if the snapshot contains the result of local writes (e.g. set() or
   * update() calls) that have not yet been committed to the backend.
   * If your listener has opted into metadata updates (via
   * `DocumentListenOptions` or `QueryListenOptions`) you will receive another
   * snapshot with `hasPendingWrites` equal to false once the writes have been
   * committed to the backend.
   */
  readonly hasPendingWrites: boolean;

  /**
   * True if the snapshot was created from cached data rather than
   * guaranteed up-to-date server data. If your listener has opted into
   * metadata updates (via `DocumentListenOptions` or `QueryListenOptions`)
   * you will receive another snapshot with `fromCache` equal to false once
   * the client has received up-to-date data from the backend.
   */
  readonly fromCache: boolean;

  /**
   * Returns true if this `SnapshotMetadata` is equal to the provided one.
   *
   * @param other The `SnapshotMetadata` to compare against.
   * @return true if this `SnapshotMetadata` is equal to the provided one.
   */
  isEqual(other: SnapshotMetadata): boolean;
}

/**
 * A `DocumentSnapshot` contains data read from a document in your Firestore
 * database. The data can be extracted with `.data()` or `.get(<field>)` to
 * get a specific field.
 *
 * For a `DocumentSnapshot` that points to a non-existing document, any data
 * access will return 'undefined'. You can use the `exists` property to
 * explicitly verify a document's existence.
 */
export class DocumentSnapshot {
  protected constructor();

  /** True if the document exists. */
  readonly exists: boolean;
  /** A `DocumentReference` to the document location. */
  readonly ref: DocumentReference;
  /**
   * The ID of the document for which this `DocumentSnapshot` contains data.
   */
  readonly id: string;
  /**
   * Metadata about this snapshot, concerning its source and if it has local
   * modifications.
   */
  readonly metadata: SnapshotMetadata;

  /**
   * Retrieves all fields in the document as an Object. Returns 'undefined' if
   * the document doesn't exist.
   *
   * By default, `FieldValue.serverTimestamp()` values that have not yet been
   * set to their final value will be returned as `null`. You can override
   * this by passing an options object.
   *
   * @param options An options object to configure how data is retrieved from
   * the snapshot (e.g. the desired behavior for server timestamps that have
   * not yet been set to their final value).
   * @return An Object containing all fields in the document or 'undefined' if
   * the document doesn't exist.
   */
  data(options?: SnapshotOptions): DocumentData | undefined;

  /**
   * Retrieves the field specified by `fieldPath`. Returns 'undefined' if the
   * document or field doesn't exist.
   *
   * By default, a `FieldValue.serverTimestamp()` that has not yet been set to
   * its final value will be returned as `null`. You can override this by
   * passing an options object.
   *
   * @param fieldPath The path (e.g. 'foo' or 'foo.bar') to a specific field.
   * @param options An options object to configure how the field is retrieved
   * from the snapshot (e.g. the desired behavior for server timestamps that
   * have not yet been set to their final value).
   * @return The data at the specified field location or undefined if no such
   * field exists in the document.
   */
  get(fieldPath: string | FieldPath, options?: SnapshotOptions): any;

  /**
   * Returns true if this `DocumentSnapshot` is equal to the provided one.
   *
   * @param other The `DocumentSnapshot` to compare against.
   * @return true if this `DocumentSnapshot` is equal to the provided one.
   */
  isEqual(other: DocumentSnapshot): boolean;
}

/**
 * A `QueryDocumentSnapshot` contains data read from a document in your
 * Firestore database as part of a query. The document is guaranteed to exist
 * and its data can be extracted with `.data()` or `.get(<field>)` to get a
 * specific field.
 *
 * A `QueryDocumentSnapshot` offers the same API surface as a
 * `DocumentSnapshot`. Since query results contain only existing documents, the
 * `exists` property will always be true and `data()` will never return
 * 'undefined'.
 */
export class QueryDocumentSnapshot extends DocumentSnapshot {
  private constructor();

  /**
   * Retrieves all fields in the document as an Object.
   *
   * By default, `FieldValue.serverTimestamp()` values that have not yet been
   * set to their final value will be returned as `null`. You can override
   * this by passing an options object.
   *
   * @override
   * @param options An options object to configure how data is retrieved from
   * the snapshot (e.g. the desired behavior for server timestamps that have
   * not yet been set to their final value).
   * @return An Object containing all fields in the document.
   */
  data(options?: SnapshotOptions): DocumentData;
}

/**
 * The direction of a `Query.orderBy()` clause is specified as 'desc' or 'asc'
 * (descending or ascending).
 */
export type OrderByDirection = 'desc' | 'asc';

/**
 * Filter conditions in a `Query.where()` clause are specified using the
 * strings '<', '<=', '==', '>=', '>', and 'array-contains'.
 */
// TODO(in-queries): Add 'array-contains-any' and 'in' once backend support
// lands.
export type WhereFilterOp = '<' | '<=' | '==' | '>=' | '>' | 'array-contains';

/**
 * A `Query` refers to a Query which you can read or listen to. You can also
 * construct refined `Query` objects by adding filters and ordering.
 */
export class Query {
  protected constructor();

  /**
   * The `Firestore` for the Firestore database (useful for performing
   * transactions, etc.).
   */
  readonly firestore: FirebaseFirestore;

  /**
   * Creates and returns a new Query with the additional filter that documents
   * must contain the specified field and the value should satisfy the
   * relation constraint provided.
   *
   * @param fieldPath The path to compare
   * @param opStr The operation string (e.g "<", "<=", "==", ">", ">=").
   * @param value The value for comparison
   * @return The created Query.
   */
  where(fieldPath: string | FieldPath, opStr: WhereFilterOp, value: any): Query;

  /**
   * Creates and returns a new Query that's additionally sorted by the
   * specified field, optionally in descending order instead of ascending.
   *
   * @param fieldPath The field to sort by.
   * @param directionStr Optional direction to sort by ('asc' or 'desc'). If
   * not specified, order will be ascending.
   * @return The created Query.
   */
  orderBy(
    fieldPath: string | FieldPath,
    directionStr?: OrderByDirection
  ): Query;

  /**
   * Creates and returns a new Query that's additionally limited to only
   * return up to the specified number of documents.
   *
   * @param limit The maximum number of items to return.
   * @return The created Query.
   */
  limit(limit: number): Query;

  /**
   * Creates and returns a new Query that starts at the provided document
   * (inclusive). The starting position is relative to the order of the query.
   * The document must contain all of the fields provided in the orderBy of
   * this query.
   *
   * @param snapshot The snapshot of the document to start at.
   * @return The created Query.
   */
  startAt(snapshot: DocumentSnapshot): Query;

  /**
   * Creates and returns a new Query that starts at the provided fields
   * relative to the order of the query. The order of the field values
   * must match the order of the order by clauses of the query.
   *
   * @param fieldValues The field values to start this query at, in order
   * of the query's order by.
   * @return The created Query.
   */
  startAt(...fieldValues: any[]): Query;

  /**
   * Creates and returns a new Query that starts after the provided document
   * (exclusive). The starting position is relative to the order of the query.
   * The document must contain all of the fields provided in the orderBy of
   * this query.
   *
   * @param snapshot The snapshot of the document to start after.
   * @return The created Query.
   */
  startAfter(snapshot: DocumentSnapshot): Query;

  /**
   * Creates and returns a new Query that starts after the provided fields
   * relative to the order of the query. The order of the field values
   * must match the order of the order by clauses of the query.
   *
   * @param fieldValues The field values to start this query after, in order
   * of the query's order by.
   * @return The created Query.
   */
  startAfter(...fieldValues: any[]): Query;

  /**
   * Creates and returns a new Query that ends before the provided document
   * (exclusive). The end position is relative to the order of the query. The
   * document must contain all of the fields provided in the orderBy of this
   * query.
   *
   * @param snapshot The snapshot of the document to end before.
   * @return The created Query.
   */
  endBefore(snapshot: DocumentSnapshot): Query;

  /**
   * Creates and returns a new Query that ends before the provided fields
   * relative to the order of the query. The order of the field values
   * must match the order of the order by clauses of the query.
   *
   * @param fieldValues The field values to end this query before, in order
   * of the query's order by.
   * @return The created Query.
   */
  endBefore(...fieldValues: any[]): Query;

  /**
   * Creates and returns a new Query that ends at the provided document
   * (inclusive). The end position is relative to the order of the query. The
   * document must contain all of the fields provided in the orderBy of this
   * query.
   *
   * @param snapshot The snapshot of the document to end at.
   * @return The created Query.
   */
  endAt(snapshot: DocumentSnapshot): Query;

  /**
   * Creates and returns a new Query that ends at the provided fields
   * relative to the order of the query. The order of the field values
   * must match the order of the order by clauses of the query.
   *
   * @param fieldValues The field values to end this query at, in order
   * of the query's order by.
   * @return The created Query.
   */
  endAt(...fieldValues: any[]): Query;

  /**
   * Returns true if this `Query` is equal to the provided one.
   *
   * @param other The `Query` to compare against.
   * @return true if this `Query` is equal to the provided one.
   */
  isEqual(other: Query): boolean;

  /**
   * Executes the query and returns the results as a QuerySnapshot.
   *
   * Note: By default, get() attempts to provide up-to-date data when possible
   * by waiting for data from the server, but it may return cached data or fail
   * if you are offline and the server cannot be reached. This behavior can be
   * altered via the `GetOptions` parameter.
   *
   * @param options An object to configure the get behavior.
   * @return A Promise that will be resolved with the results of the Query.
   */
  get(options?: GetOptions): Promise<QuerySnapshot>;

  /**
   * Attaches a listener for QuerySnapshot events. You may either pass
   * individual `onNext` and `onError` callbacks or pass a single observer
   * object with `next` and `error` callbacks.
   *
   * NOTE: Although an `onCompletion` callback can be provided, it will
   * never be called because the snapshot stream is never-ending.
   *
   * @param options Options controlling the listen behavior.
   * @param onNext A callback to be called every time a new `QuerySnapshot`
   * is available.
   * @param onError A callback to be called if the listen fails or is
   * cancelled. No further callbacks will occur.
   * @param observer A single object containing `next` and `error` callbacks.
   * @return An unsubscribe function that can be called to cancel
   * the snapshot listener.
   */
  onSnapshot(observer: {
    next?: (snapshot: QuerySnapshot) => void;
    error?: (error: Error) => void;
    complete?: () => void;
  }): () => void;
  onSnapshot(
    options: SnapshotListenOptions,
    observer: {
      next?: (snapshot: QuerySnapshot) => void;
      error?: (error: Error) => void;
      complete?: () => void;
    }
  ): () => void;
  onSnapshot(
    onNext: (snapshot: QuerySnapshot) => void,
    onError?: (error: Error) => void,
    onCompletion?: () => void
  ): () => void;
  onSnapshot(
    options: SnapshotListenOptions,
    onNext: (snapshot: QuerySnapshot) => void,
    onError?: (error: Error) => void,
    onCompletion?: () => void
  ): () => void;
}

/**
 * A `QuerySnapshot` contains zero or more `DocumentSnapshot` objects
 * representing the results of a query. The documents can be accessed as an
 * array via the `docs` property or enumerated using the `forEach` method. The
 * number of documents can be determined via the `empty` and `size`
 * properties.
 */
export class QuerySnapshot {
  private constructor();

  /**
   * The query on which you called `get` or `onSnapshot` in order to get this
   * `QuerySnapshot`.
   */
  readonly query: Query;
  /**
   * Metadata about this snapshot, concerning its source and if it has local
   * modifications.
   */
  readonly metadata: SnapshotMetadata;

  /** An array of all the documents in the QuerySnapshot. */
  readonly docs: QueryDocumentSnapshot[];

  /** The number of documents in the QuerySnapshot. */
  readonly size: number;

  /** True if there are no documents in the QuerySnapshot. */
  readonly empty: boolean;

  /**
   * Returns an array of the documents changes since the last snapshot. If this
   * is the first snapshot, all documents will be in the list as added changes.
   *
   * @param options `SnapshotListenOptions` that control whether metadata-only
   * changes (i.e. only `DocumentSnapshot.metadata` changed) should trigger
   * snapshot events.
   */
  docChanges(options?: SnapshotListenOptions): DocumentChange[];

  /**
   * Enumerates all of the documents in the QuerySnapshot.
   *
   * @param callback A callback to be called with a `QueryDocumentSnapshot` for
   * each document in the snapshot.
   * @param thisArg The `this` binding for the callback.
   */
  forEach(
    callback: (result: QueryDocumentSnapshot) => void,
    thisArg?: any
  ): void;

  /**
   * Returns true if this `QuerySnapshot` is equal to the provided one.
   *
   * @param other The `QuerySnapshot` to compare against.
   * @return true if this `QuerySnapshot` is equal to the provided one.
   */
  isEqual(other: QuerySnapshot): boolean;
}

/**
 * The type of of a `DocumentChange` may be 'added', 'removed', or 'modified'.
 */
export type DocumentChangeType = 'added' | 'removed' | 'modified';

/**
 * A `DocumentChange` represents a change to the documents matching a query.
 * It contains the document affected and the type of change that occurred.
 */
export interface DocumentChange {
  /** The type of change ('added', 'modified', or 'removed'). */
  readonly type: DocumentChangeType;

  /** The document affected by this change. */
  readonly doc: QueryDocumentSnapshot;

  /**
   * The index of the changed document in the result set immediately prior to
   * this DocumentChange (i.e. supposing that all prior DocumentChange objects
   * have been applied). Is -1 for 'added' events.
   */
  readonly oldIndex: number;

  /**
   * The index of the changed document in the result set immediately after
   * this DocumentChange (i.e. supposing that all prior DocumentChange
   * objects and the current DocumentChange object have been applied).
   * Is -1 for 'removed' events.
   */
  readonly newIndex: number;
}

/**
 * A `CollectionReference` object can be used for adding documents, getting
 * document references, and querying for documents (using the methods
 * inherited from `Query`).
 */
export class CollectionReference extends Query {
  private constructor();

  /** The identifier of the collection. */
  readonly id: string;

  /**
   * A reference to the containing Document if this is a subcollection, else
   * null.
   */
  readonly parent: DocumentReference | null;

  /**
   * A string representing the path of the referenced collection (relative
   * to the root of the database).
   */
  readonly path: string;

  /**
   * Get a `DocumentReference` for the document within the collection at the
   * specified path. If no path is specified, an automatically-generated
   * unique ID will be used for the returned DocumentReference.
   *
   * @param documentPath A slash-separated path to a document.
   * @return The `DocumentReference` instance.
   */
  doc(documentPath?: string): DocumentReference;

  /**
   * Add a new document to this collection with the specified data, assigning
   * it a document ID automatically.
   *
   * @param data An Object containing the data for the new document.
   * @return A Promise resolved with a `DocumentReference` pointing to the
   * newly created document after it has been written to the backend.
   */
  add(data: DocumentData): Promise<DocumentReference>;

  /**
   * Returns true if this `CollectionReference` is equal to the provided one.
   *
   * @param other The `CollectionReference` to compare against.
   * @return true if this `CollectionReference` is equal to the provided one.
   */
  isEqual(other: CollectionReference): boolean;
}

/**
 * Sentinel values that can be used when writing document fields with set()
 * or update().
 */
export class FieldValue {
  private constructor();

  /**
   * Returns a sentinel used with set() or update() to include a
   * server-generated timestamp in the written data.
   */
  static serverTimestamp(): FieldValue;

  /**
   * Returns a sentinel for use with update() to mark a field for deletion.
   */
  static delete(): FieldValue;

  /**
   * Returns a special value that can be used with set() or update() that tells
   * the server to union the given elements with any array value that already
   * exists on the server. Each specified element that doesn't already exist in
   * the array will be added to the end. If the field being modified is not
   * already an array it will be overwritten with an array containing exactly
   * the specified elements.
   *
   * @param elements The elements to union into the array.
   * @return The FieldValue sentinel for use in a call to set() or update().
   */
  static arrayUnion(...elements: any[]): FieldValue;

  /**
   * Returns a special value that can be used with set() or update() that tells
   * the server to remove the given elements from any array value that already
   * exists on the server. All instances of each element specified will be
   * removed from the array. If the field being modified is not already an
   * array it will be overwritten with an empty array.
   *
   * @param elements The elements to remove from the array.
   * @return The FieldValue sentinel for use in a call to set() or update().
   */
  static arrayRemove(...elements: any[]): FieldValue;

  /**
   * Returns a special value that can be used with set() or update() that tells
   * the server to increment the field's current value by the given value.
   *
   * If either the operand or the current field value uses floating point
   * precision, all arithmetic will follow IEEE 754 semantics. If both values
   * are integers, values outside of JavaScript's safe number range
   * (`Number.MIN_SAFE_INTEGER` to `Number.MAX_SAFE_INTEGER`) are also subject
   * to precision loss. Furthermore, once processed by the Firestore backend,
   * all integer operations are capped between -2^63 and 2^63-1.
   *
   * If the current field value is not of type 'number', or if the field does
   * not yet exist, the transformation will set the field to the given value.
   *
   * @param n The value to increment by.
   * @return The FieldValue sentinel for use in a call to set() or update().
   */
  static increment(n: number): FieldValue;

  /**
   * Returns true if this `FieldValue` is equal to the provided one.
   *
   * @param other The `FieldValue` to compare against.
   * @return true if this `FieldValue` is equal to the provided one.
   */
  isEqual(other: FieldValue): boolean;
}

/**
 * A FieldPath refers to a field in a document. The path may consist of a
 * single field name (referring to a top-level field in the document), or a
 * list of field names (referring to a nested field in the document).
 */
export class FieldPath {
  /**
   * Creates a FieldPath from the provided field names. If more than one field
   * name is provided, the path will point to a nested field in a document.
   *
   * @param fieldNames A list of field names.
   */
  constructor(...fieldNames: string[]);

  /**
   * Returns a special sentinel FieldPath to refer to the ID of a document.
   * It can be used in queries to sort or filter by the document ID.
   */
  static documentId(): FieldPath;

  /**
   * Returns true if this `FieldPath` is equal to the provided one.
   *
   * @param other The `FieldPath` to compare against.
   * @return true if this `FieldPath` is equal to the provided one.
   */
  isEqual(other: FieldPath): boolean;
}

/**
 * The set of Firestore status codes. The codes are the same at the ones
 * exposed by gRPC here:
 * https://github.com/grpc/grpc/blob/master/doc/statuscodes.md
 *
 * Possible values:
 * - 'cancelled': The operation was cancelled (typically by the caller).
 * - 'unknown': Unknown error or an error from a different error domain.
 * - 'invalid-argument': Client specified an invalid argument. Note that this
 *   differs from 'failed-precondition'. 'invalid-argument' indicates
 *   arguments that are problematic regardless of the state of the system
 *   (e.g. an invalid field name).
 * - 'deadline-exceeded': Deadline expired before operation could complete.
 *   For operations that change the state of the system, this error may be
 *   returned even if the operation has completed successfully. For example,
 *   a successful response from a server could have been delayed long enough
 *   for the deadline to expire.
 * - 'not-found': Some requested document was not found.
 * - 'already-exists': Some document that we attempted to create already
 *   exists.
 * - 'permission-denied': The caller does not have permission to execute the
 *   specified operation.
 * - 'resource-exhausted': Some resource has been exhausted, perhaps a
 *   per-user quota, or perhaps the entire file system is out of space.
 * - 'failed-precondition': Operation was rejected because the system is not
 *   in a state required for the operation's execution.
 * - 'aborted': The operation was aborted, typically due to a concurrency
 *   issue like transaction aborts, etc.
 * - 'out-of-range': Operation was attempted past the valid range.
 * - 'unimplemented': Operation is not implemented or not supported/enabled.
 * - 'internal': Internal errors. Means some invariants expected by
 *   underlying system has been broken. If you see one of these errors,
 *   something is very broken.
 * - 'unavailable': The service is currently unavailable. This is most likely
 *   a transient condition and may be corrected by retrying with a backoff.
 * - 'data-loss': Unrecoverable data loss or corruption.
 * - 'unauthenticated': The request does not have valid authentication
 *   credentials for the operation.
 */
export type FirestoreErrorCode =
  | 'cancelled'
  | 'unknown'
  | 'invalid-argument'
  | 'deadline-exceeded'
  | 'not-found'
  | 'already-exists'
  | 'permission-denied'
  | 'resource-exhausted'
  | 'failed-precondition'
  | 'aborted'
  | 'out-of-range'
  | 'unimplemented'
  | 'internal'
  | 'unavailable'
  | 'data-loss'
  | 'unauthenticated';

/** An error returned by a Firestore operation. */
// TODO(b/63008957): FirestoreError should extend firebase.FirebaseError
export interface FirestoreError {
  code: FirestoreErrorCode;
  message: string;
  name: string;
  stack?: string;
}<|MERGE_RESOLUTION|>--- conflicted
+++ resolved
@@ -278,10 +278,7 @@
 
   INTERNAL: {
     delete: () => Promise<void>;
-<<<<<<< HEAD
-=======
     shutdown: () => Promise<void>;
->>>>>>> a07588c7
     isShutdown: () => boolean;
   };
 }
